// Copyright (c) 2022 Razeware LLC
//
// Permission is hereby granted, free of charge, to any person obtaining a copy
// of this software and associated documentation files (the "Software"), to deal
// in the Software without restriction, including without limitation the rights
// to use, copy, modify, merge, publish, distribute, sublicense, and/or sell
// copies of the Software, and to permit persons to whom the Software is
// furnished to do so, subject to the following conditions:
//
// The above copyright notice and this permission notice shall be included in
// all copies or substantial portions of the Software.
//
// Notwithstanding the foregoing, you may not use, copy, modify, merge, publish,
// distribute, sublicense, create a derivative work, and/or sell copies of the
// Software in any work that is designed, intended, or marketed for pedagogical or
// instructional purposes related to programming, coding, application development,
// or information technology.  Permission for such use, copying, modification,
// merger, publication, distribution, sublicensing, creation of derivative works,
// or sale is expressly withheld.
//
// THE SOFTWARE IS PROVIDED "AS IS", WITHOUT WARRANTY OF ANY KIND, EXPRESS OR
// IMPLIED, INCLUDING BUT NOT LIMITED TO THE WARRANTIES OF MERCHANTABILITY,
// FITNESS FOR A PARTICULAR PURPOSE AND NONINFRINGEMENT. IN NO EVENT SHALL THE
// AUTHORS OR COPYRIGHT HOLDERS BE LIABLE FOR ANY CLAIM, DAMAGES OR OTHER
// LIABILITY, WHETHER IN AN ACTION OF CONTRACT, TORT OR OTHERWISE, ARISING FROM,
// OUT OF OR IN CONNECTION WITH THE SOFTWARE OR THE USE OR OTHER DEALINGS IN
// THE SOFTWARE.

import XCTest
import GRDB
@testable import Emitron

class DownloadServiceTest: XCTestCase, DatabaseTestCase {
  private(set) var database: TestDatabase!
  private var persistenceStore: PersistenceStore!
  private var videoService = VideosServiceMock()
  private var downloadService: DownloadService!
  private var userModelController: UserMCMock!
  private var settingsManager: SettingsManager!
  
  override func setUpWithError() throws {
    try super.setUpWithError()
    database = try EmitronDatabase.test
    persistenceStore = PersistenceStore(db: database)
    userModelController = .init(user: .withDownloads)
    settingsManager = App.objects.settingsManager
    downloadService = DownloadService(
      persistenceStore: persistenceStore,
      userModelController: userModelController,
      videosServiceProvider: { [unowned videoService] _ in videoService },
      settingsManager: settingsManager
    )
    
    // Check it's all empty
    XCTAssert(try allContents.isEmpty)
    XCTAssert(try allDownloads.isEmpty)
  }
  
  override func tearDownWithError() throws {
    try super.tearDownWithError()
    videoService.reset()
    try FileManager.removeExistingFile(
      at: .downloadsDirectory.appendingPathComponent("sample_file")
    )
    App.objects.settingsManager.resetAll()
  }
  
  //: requestDownload(content:) Tests
  func testRequestDownloadScreencastAddsContentToLocalStore() async throws {
    let screencast = ContentTest.Mocks.screencast
    let result = try await downloadService.requestDownload(contentID: screencast.0.id) { _ in
      .init(content: screencast.0, cacheUpdate: screencast.1)
    }

    XCTAssertEqual(result, .downloadRequestedButQueueInactive)
    XCTAssertEqual(1, try allContents.count)
    XCTAssertEqual(screencast.0.id, Int(try allContents.first!.id))
  }
  
  func testRequestDownloadScreencastUpdatesExistingContentInLocalStore() async throws {
    let screencastModel = ContentTest.Mocks.screencast
    var screencast = screencastModel.0
<<<<<<< HEAD
    
    screencast = try await database.write { [screencast] db in
      try screencast.saved(db)
    }
=======
    try await database.write(screencast.save)
>>>>>>> f1f70a07
    
    let originalDuration = screencast.duration
    let originalDescription = screencast.descriptionPlainText
    
    let newDuration = 1234
    let newDescription = "THIS IS A DESCRIPTION"
    XCTAssertNotEqual(newDuration, screencast.duration)
    XCTAssertNotEqual(newDescription, screencast.descriptionPlainText)
    
    // Update the persisted model
    screencast.duration = newDuration
    screencast.descriptionPlainText = newDescription
    screencast = try await database.write { [screencast] db in
      try screencast.saved(db)
    }
    
    // Verify the changes persisted
    try await database.read { [screencast] db in
      let updatedScreencast = try Content.fetchOne(db, key: screencast.id).unwrapped
      XCTAssertEqual(newDuration, updatedScreencast.duration)
      XCTAssertEqual(newDescription, updatedScreencast.descriptionPlainText)
    }
    
    // We only have one item of content
    XCTAssertEqual(1, try allContents.count)
    
    // Now execute the download request
    let result = try await downloadService.requestDownload(contentID: screencast.id) { _ in
      .init(content: screencast, cacheUpdate: screencastModel.1)
    }

    XCTAssertEqual(result, .downloadRequestedButQueueInactive)

    // No change to the content count
    XCTAssertEqual(1, try allContents.count)
    
    // The values will have reverted to those from the cache
    try await database.read { [key = screencast.id] db in
      let updatedScreencast = try Content.fetchOne(db, key: key).unwrapped
      try XCTSkipUnless(originalDuration == updatedScreencast.duration)
      XCTAssertEqual(originalDescription, updatedScreencast.descriptionPlainText)
    }
  }
  
  func testRequestDownloadEpisodeAddsEpisodeAndCollectionToLocalStore() async throws {
    let collection = ContentTest.Mocks.collection
    let fullState = ContentPersistableState(content: collection.0, cacheUpdate: collection.1)
    
    let episode = fullState.childContents.first!
    let result = try await downloadService.requestDownload(contentID: episode.id) { contentID in
      ContentPersistableState(contentID: contentID, cacheUpdate: collection.1)
    }

    XCTAssertEqual(result, .downloadRequestedButQueueInactive)

    let allContentIDs = fullState.childContents.map(\.id) + [collection.0.id]
    
    XCTAssertEqual(allContentIDs.count, try allContents.count)
    XCTAssertEqual(allContentIDs.sorted(), try allContents.map { Int($0.id) }.sorted())
  }
  
  func testRequestDownloadEpisodeUpdatesLocalDataStore() async throws {
    let collectionModel = ContentTest.Mocks.collection
    var collection = collectionModel.0
    let fullState = ContentPersistableState(content: collection, cacheUpdate: collectionModel.1)
    
    let episode = try fullState.childContents.first.unwrapped
    try await persistenceStore.persistContentGraph(for: fullState) { contentID in
      .init(contentID: contentID, cacheUpdate: collectionModel.1)
    }
    
    let originalDuration = collection.duration
    let originalDescription = collection.descriptionPlainText
    
    let newDuration = 1234
    let newDescription = "THIS IS A DESCRIPTION"
    XCTAssertNotEqual(newDuration, collection.duration)
    XCTAssertNotEqual(newDescription, collection.descriptionPlainText)
    
    // Update the CD model
    collection.duration = newDuration
    collection.descriptionPlainText = newDescription
    collection = try await database.write { [collection] db in
      try collection.saved(db)
    }
    
    // Confirm the change was persisted
    try await database.read { [key = collection.id] db in
      let updatedCollection = try Content.fetchOne(db, key: key).unwrapped
      XCTAssertEqual(newDuration, updatedCollection.duration)
      XCTAssertEqual(newDescription, updatedCollection.descriptionPlainText)
    }
    
    // Now execute the download request
    let result = try await downloadService.requestDownload(contentID: episode.id) { _ in
      .init(content: collection, cacheUpdate: collectionModel.1)
    }

    XCTAssertEqual(result, .downloadRequestedButQueueInactive)

    // Adds all episodes and the collection to the DB
    XCTAssertEqual(fullState.childContents.count + 1, try allContents.count)
    
    // The values will have been reverted cos of the cache
    try await database.read { [key = collection.id] db in
      let updatedCollection = try Content.fetchOne(db, key: key).unwrapped
      try XCTSkipUnless(originalDuration == updatedCollection.duration)
      XCTAssertEqual(originalDescription, updatedCollection.descriptionPlainText)
    }
  }
  
  func testRequestDownloadCollectionAddsCollectionAndEpisodesToLocalStore() async throws {
    let collection = ContentTest.Mocks.collection
    let fullState = ContentPersistableState(content: collection.0, cacheUpdate: collection.1)
    
    let result = try await downloadService.requestDownload(contentID: collection.0.id) { contentID in
      .init(contentID: contentID, cacheUpdate: collection.1)
    }

    XCTAssertEqual(result, .downloadRequestedButQueueInactive)

    XCTAssertEqual(fullState.childContents.count + 1, try allContents.count)
    XCTAssertEqual(
      (fullState.childContents.map(\.id) + [collection.0.id]) .sorted(),
      try allContents.map { Int($0.id) }.sorted()
    )
  }
  
  func testRequestDownloadCollectionUpdatesLocalDataStore() async throws {
    let collectionModel = ContentTest.Mocks.collection
    let fullState = ContentPersistableState(content: collectionModel.0, cacheUpdate: collectionModel.1)
    
    var episode = try XCTUnwrap(fullState.childContents.first)
    
    try await persistenceStore.persistContentGraph(for: fullState) { contentID in
      .init(contentID: contentID, cacheUpdate: collectionModel.1)
    }
    
    let originalDuration = episode.duration
    let originalDescription = episode.descriptionPlainText
    
    let newDuration = 1234
    let newDescription = "THIS IS A DESCRIPTION"
    XCTAssertNotEqual(newDuration, episode.duration)
    XCTAssertNotEqual(newDescription, episode.descriptionPlainText)
    
    // Update the persisted model
    episode.duration = newDuration
    episode.descriptionPlainText = newDescription
    episode = try await database.write { [episode] db in
      try episode.saved(db)
    }
    
    // Check that the new values were saved
    try await database.read { [key = episode.id] db in
      let updatedEpisode = try Content.fetchOne(db, key: key).unwrapped
      XCTAssertEqual(newDuration, updatedEpisode.duration)
      XCTAssertEqual(newDescription, updatedEpisode.descriptionPlainText)
    }
    
    // Now execute the download request
    let result = try await downloadService.requestDownload(contentID: collectionModel.0.id) { contentID in
      .init(contentID: contentID, cacheUpdate: collectionModel.1)
    }

    XCTAssertEqual(result, .downloadRequestedButQueueInactive)

    // Added the correct number of models
    XCTAssertEqual(fullState.childContents.count + 1, try allContents.count)
    
    // The values reverted cos of the data cache
    try await database.read { [key = episode.id] db in
      let updatedEpisode = try Content.fetchOne(db, key: key).unwrapped
      XCTAssertEqual(originalDuration, updatedEpisode.duration)
      XCTAssertEqual(originalDescription, updatedEpisode.descriptionPlainText)
    }
  }
  
  func testRequestDownloadAddsDownloadToEpisodesAndCreatesOneForItsParentCollection() async throws {
    let collection = ContentTest.Mocks.collection
    let fullState = ContentPersistableState(content: collection.0, cacheUpdate: collection.1)
    let episode = fullState.childContents.first!
    
    let result = try await downloadService.requestDownload(contentID: episode.id) { contentID in
      .init(contentID: contentID, cacheUpdate: collection.1)
    }

    XCTAssertEqual(result, .downloadRequestedButQueueInactive)
    XCTAssertEqual(try allDownloads.count, 2)
    XCTAssertEqual(episode.id, try allDownloads.first?.contentID)
  }
  
  func testRequestAdditionalEpisodesUpdatesTheCollectionDownload() async throws {
    let collection = ContentTest.Mocks.collection
    let fullState = ContentPersistableState(content: collection.0, cacheUpdate: collection.1)
    let episodes = fullState.childContents
    
    let result1 = try await downloadService.requestDownload(contentID: episodes[0].id) { contentID in
      .init(contentID: contentID, cacheUpdate: collection.1)
    }
    let result2 = try await downloadService.requestDownload(contentID: episodes[1].id) { contentID in
      .init(contentID: contentID, cacheUpdate: collection.1)
    }
    let result3 = try await downloadService.requestDownload(contentID: episodes[2].id) { contentID in
      .init(contentID: contentID, cacheUpdate: collection.1)
    }

    XCTAssertEqual(result1, .downloadRequestedButQueueInactive)
    XCTAssertEqual(result2, .downloadRequestedButQueueInactive)
    XCTAssertEqual(result3, .downloadRequestedButQueueInactive)
    XCTAssertEqual(4, try allDownloads.count)
  }
  
  func testRequestDownloadAddsDownloadToScreencasts() async throws {
    let screencast = ContentTest.Mocks.screencast
    let result = try await downloadService.requestDownload(contentID: screencast.0.id) { _ in
      .init(content: screencast.0, cacheUpdate: screencast.1)
    }

    XCTAssertEqual(result, .downloadRequestedButQueueInactive)
    XCTAssertEqual(try allDownloads.count, 1)
    XCTAssertEqual(screencast.0.id, try allDownloads.first?.contentID)
  }
  
  func testRequestDownloadAddsDownloadToCollection() async throws {
    let collection = ContentTest.Mocks.collection
    let fullState = ContentPersistableState(content: collection.0, cacheUpdate: collection.1)
    let result = try await downloadService.requestDownload(contentID: collection.0.id) { contentID in
      .init(contentID: contentID, cacheUpdate: collection.1)
    }

    XCTAssertEqual(result, .downloadRequestedButQueueInactive)

    // Adds downloads to the collection and the individual episodes
    XCTAssertEqual(fullState.childContents.count + 1, try allDownloads.count)
    XCTAssertEqual(
      (fullState.childContents.map(\.id) + [collection.0.id]).sorted(),
      try allDownloads.map(\.contentID).sorted()
    )
  }
  
  func testRequestDownloadAddsDownloadInPendingState() async throws {
    let screencast = ContentTest.Mocks.screencast
    let result = try await downloadService.requestDownload(contentID: screencast.0.id) { _ in
      .init(content: screencast.0, cacheUpdate: screencast.1)
    }

    XCTAssertEqual(result, .downloadRequestedButQueueInactive)
    XCTAssertEqual(.pending, try allDownloads.first?.state)
  }
  
  //: Download directory
  func testCreatesDownloadDirectory() throws {
    XCTAssert(
      try URL.downloadsDirectory.resourceValues(forKeys: [.isExcludedFromBackupKey]).isExcludedFromBackup == true
    )
  }
  
  func testEmptiesDownloadsDirectoryIfNotLoggedIn() {
    userModelController.user = .none
    downloadService = .init(
      persistenceStore: persistenceStore,
      userModelController: userModelController,
      videosServiceProvider: { _ in self.videoService },
      settingsManager: App.objects.settingsManager
    )
    
    XCTAssertFalse(sampleFileExists)
  }
  
  func testEmptiesDownloadsDirectoryWhenLogsOut() {
    createSampleFile()
    
    userModelController.objectWillChange.send()
    userModelController.user = .none
    userModelController.objectDidChange.send()
    
    XCTAssertFalse(sampleFileExists)
  }
  
  func testEmptiesDownloadsDirectoryWhenUserDoesNotHaveDownloadPermission() {
    createSampleFile()
    
    userModelController.user = .noPermissions

    downloadService = .init(
      persistenceStore: persistenceStore,
      userModelController: userModelController,
      videosServiceProvider: { _ in self.videoService },
      settingsManager: App.objects.settingsManager
    )
    
    XCTAssertFalse(sampleFileExists)
  }
  
  func testEmptiesDownloadsDirectoryWhenPermissionsChange() {
    createSampleFile()
    
    userModelController.objectWillChange.send()
    userModelController.user = .noPermissions
    userModelController.objectDidChange.send()
    
    XCTAssertFalse(sampleFileExists)
  }
  
  func testDoesNotEmptyDownloadDirectoryIfUserHasDownloadPermission() {
    createSampleFile()
    
    userModelController.objectWillChange.send()
    userModelController.user = .withDownloads
    userModelController.objectDidChange.send()
    
    XCTAssert(sampleFileExists)
  }
  
  //: requestDownloadURL() Tests
  func testRequestDownloadURLRequestsDownloadURLForEpisode() async throws {
    let collection = ContentTest.Mocks.collection
    let fullState = ContentPersistableState(content: collection.0, cacheUpdate: collection.1)
    let episode = fullState.childContents.first!
    
    let result = try await downloadService.requestDownload(contentID: episode.id) { contentID in
      .init(contentID: contentID, cacheUpdate: collection.1)
    }

    XCTAssertEqual(result, .downloadRequestedButQueueInactive)

    XCTAssertEqual(videoService.getVideoDownloadCount, 0)
    await downloadService.requestDownloadURL(try XCTUnwrap(allDownloadQueueItems.first))
    XCTAssertEqual(videoService.getVideoDownloadCount, 1)
  }
  
  func testRequestDownloadURLRequestsDownloadsURLForScreencast() async throws {
    let downloadQueueItem = try await sampleDownloadQueueItem
    XCTAssertEqual(0, videoService.getVideoDownloadCount)
    await downloadService.requestDownloadURL(downloadQueueItem)
    XCTAssertEqual(videoService.getVideoDownloadCount, 1)
  }
  
  func testRequestDownloadURLDoesNothingForCollection() async throws {
    let collection = ContentTest.Mocks.collection
    let result = try await downloadService.requestDownload(contentID: collection.0.id) { _ in
      .init(content: collection.0, cacheUpdate: collection.1)
    }

    XCTAssertEqual(result, .downloadRequestedButQueueInactive)

    let downloadQueueItem = try allDownloadQueueItems.first { $0.content.contentType == .collection }.unwrapped
    XCTAssertEqual(0, videoService.getVideoDownloadCount)
    await downloadService.enqueue(downloadQueueItem: downloadQueueItem)
    XCTAssertEqual(0, videoService.getVideoDownloadCount)
  }
  
  func testRequestDownloadURLDoesNothingForDownloadInWrongState() async throws {
    let downloadQueueItem = try await sampleDownloadQueueItem
    var download = downloadQueueItem.download
    
    download.state = .urlRequested
    
    download = try await database.write { [download] db in
      try download.saved(db)
    }
    
    XCTAssertEqual(0, videoService.getVideoDownloadCount)
    
    let newQueueItem = PersistenceStore.DownloadQueueItem(download: download, content: downloadQueueItem.content)
    await downloadService.enqueue(downloadQueueItem: newQueueItem)
    
    XCTAssertEqual(0, videoService.getVideoDownloadCount)
  }
  
  func testRequestDownloadURLUpdatesDownloadInCallback() async throws {
    let downloadQueueItem = try await sampleDownloadQueueItem
    
    XCTAssertNil(downloadQueueItem.download.remoteURL)
    XCTAssertNil(downloadQueueItem.download.lastValidatedAt)
    XCTAssertEqual(Download.State.pending, downloadQueueItem.download.state)
    
    await downloadService.requestDownloadURL(downloadQueueItem)
    
    try await database.read { db in
      let download = try Download.fetchOne(db, key: downloadQueueItem.download.id)!
      XCTAssertNotNil(download.remoteURL)
      XCTAssertNotNil(download.lastValidatedAt)
    }
  }
  
  func testRequestDownloadUpdatesTheStateCorrectly() async throws {
    let downloadQueueItem = try await sampleDownloadQueueItem

    await
    downloadService.requestDownloadURL(downloadQueueItem)
    
    try await database.read { db in
      let download = try Download.fetchOne(db, key: downloadQueueItem.download.id)!
      XCTAssertEqual(Download.State.urlRequested, download.state)
    }
  }
  
  func testEnqueueSetsPropertiesCorrectly() async throws {
    let downloadQueueItem = try await sampleDownloadQueueItem
    var download = downloadQueueItem.download
    // Update to include the URL
    download.remoteURL = URL(string: "https://example.com/video.mp4")
    download.state = .readyForDownload
    download = try await database.write { [download] db in
      try download.saved(db)
    }
    
    let newQueueItem = PersistenceStore.DownloadQueueItem(download: download, content: downloadQueueItem.content)
    await downloadService.enqueue(downloadQueueItem: newQueueItem)
    
    try await database.read { [key = download.id] db in
      let refreshedDownload = try Download.fetchOne(db, key: key).unwrapped
      XCTAssertNotNil(refreshedDownload.localURL)
      XCTAssertNotNil(refreshedDownload.fileName)
      XCTAssertEqual(Download.State.enqueued, refreshedDownload.state)
    }
  }
  
  func testEnqueueDoesNothingForADownloadWithoutARemoteURL() async throws {
    let downloadQueueItem = try await sampleDownloadQueueItem
    var download = downloadQueueItem.download
    download.state = .urlRequested
    download = try await database.write { [download] db in
      try download.saved(db)
    }
    
    let newQueueItem = PersistenceStore.DownloadQueueItem(download: download, content: downloadQueueItem.content)
    
    await downloadService.enqueue(downloadQueueItem: newQueueItem)
    
    try await database.read { [key = download.id] db in
      let refreshedDownload = try Download.fetchOne(db, key: key).unwrapped
      XCTAssertNil(refreshedDownload.fileName)
      XCTAssertNil(refreshedDownload.localURL)
      XCTAssertEqual(Download.State.urlRequested, refreshedDownload.state)
    }
  }
  
  func testEnqueueDoesNothingForDownloadInTheWrongState() async throws {
    let downloadQueueItem = try await sampleDownloadQueueItem
    var download = downloadQueueItem.download
    download.remoteURL = URL(string: "https://example.com/amazing.mp4")
    download.state = .pending
    download = try await database.write { [download] db in
      try download.saved(db)
    }
    
    let newQueueItem = PersistenceStore.DownloadQueueItem(download: download, content: downloadQueueItem.content)
    
    await downloadService.enqueue(downloadQueueItem: newQueueItem)
    
    try await database.read { [key = download.id] db in
      let refreshedDownload = try Download.fetchOne(db, key: key).unwrapped
      XCTAssertNil(refreshedDownload.fileName)
      XCTAssertNil(refreshedDownload.localURL)
      XCTAssertEqual(Download.State.pending, refreshedDownload.state)
    }
  }
}

// MARK: - private
private extension DownloadServiceTest {
  var allDownloadQueueItems: [PersistenceStore.DownloadQueueItem] {
    get throws {
      try database.read { db in
        let request = Download.including(required: Download.content)
        return try PersistenceStore.DownloadQueueItem.fetchAll(db, request)
      }
    }
  }

  var sampleDownloadQueueItem: PersistenceStore.DownloadQueueItem {
    get async throws {
      let screencast = ContentTest.Mocks.screencast
      let result = try await downloadService.requestDownload(contentID: screencast.0.id) { _ in
        .init(content: screencast.0, cacheUpdate: screencast.1)
      }

      XCTAssertEqual(result, .downloadRequestedButQueueInactive)

      return .init(
        download: try XCTUnwrap(allDownloads.first),
        content: try XCTUnwrap(allContents.first)
      )
    }
  }

  var sampleDownload: Download {
    get async throws { try await sampleDownloadQueueItem.download }
  }

  var sampleFileURL: URL {
    .downloadsDirectory.appendingPathComponent("sample_file")
  }

  var sampleFileExists: Bool {
    FileManager.default.fileExists(atPath: sampleFileURL.path)
  }

  func createSampleFile() {
    XCTAssertFalse(sampleFileExists)
    FileManager.default.createFile(atPath: sampleFileURL.path, contents: nil)
    XCTAssert(sampleFileExists)
  }
}<|MERGE_RESOLUTION|>--- conflicted
+++ resolved
@@ -80,14 +80,8 @@
   func testRequestDownloadScreencastUpdatesExistingContentInLocalStore() async throws {
     let screencastModel = ContentTest.Mocks.screencast
     var screencast = screencastModel.0
-<<<<<<< HEAD
-    
-    screencast = try await database.write { [screencast] db in
-      try screencast.saved(db)
-    }
-=======
+
     try await database.write(screencast.save)
->>>>>>> f1f70a07
     
     let originalDuration = screencast.duration
     let originalDescription = screencast.descriptionPlainText
