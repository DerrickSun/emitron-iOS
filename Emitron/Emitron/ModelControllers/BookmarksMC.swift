/// Copyright (c) 2019 Razeware LLC
/// 
/// Permission is hereby granted, free of charge, to any person obtaining a copy
/// of this software and associated documentation files (the "Software"), to deal
/// in the Software without restriction, including without limitation the rights
/// to use, copy, modify, merge, publish, distribute, sublicense, and/or sell
/// copies of the Software, and to permit persons to whom the Software is
/// furnished to do so, subject to the following conditions:
/// 
/// The above copyright notice and this permission notice shall be included in
/// all copies or substantial portions of the Software.
/// 
/// Notwithstanding the foregoing, you may not use, copy, modify, merge, publish,
/// distribute, sublicense, create a derivative work, and/or sell copies of the
/// Software in any work that is designed, intended, or marketed for pedagogical or
/// instructional purposes related to programming, coding, application development,
/// or information technology.  Permission for such use, copying, modification,
/// merger, publication, distribution, sublicensing, creation of derivative works,
/// or sale is expressly withheld.
/// 
/// THE SOFTWARE IS PROVIDED "AS IS", WITHOUT WARRANTY OF ANY KIND, EXPRESS OR
/// IMPLIED, INCLUDING BUT NOT LIMITED TO THE WARRANTIES OF MERCHANTABILITY,
/// FITNESS FOR A PARTICULAR PURPOSE AND NONINFRINGEMENT. IN NO EVENT SHALL THE
/// AUTHORS OR COPYRIGHT HOLDERS BE LIABLE FOR ANY CLAIM, DAMAGES OR OTHER
/// LIABILITY, WHETHER IN AN ACTION OF CONTRACT, TORT OR OTHERWISE, ARISING FROM,
/// OUT OF OR IN CONNECTION WITH THE SOFTWARE OR THE USE OR OTHER DEALINGS IN
/// THE SOFTWARE.

import Foundation
import SwiftUI
import Combine
import CoreData

class BookmarksMC: NSObject {
  
  // MARK: - Properties
  private let client: RWAPI
  private let guardpost: Guardpost
  private let bookmarksService: BookmarksService
    
  // MARK: - Initializers
  init(guardpost: Guardpost) {
    self.guardpost = guardpost
    self.client = RWAPI(authToken: guardpost.currentUser?.token ?? "")
    self.bookmarksService = BookmarksService(client: self.client)
    
    super.init()
  }
  
  func toggleBookmark(for content: ContentDetailsModel) {

    if !content.bookmarked {
      bookmarksService.makeBookmark(for: content.id) { result in
        switch result {
        case .failure(let error):
          Failure
          .fetch(from: "ContentDetailsMC_makeBookmark", reason: error.localizedDescription)
          .log(additionalParams: nil)
        case .success(let bookmark):
          content.bookmark = bookmark
<<<<<<< HEAD
          content.bookmarked = true
          
          self.disseminateUpdates(for: content)
=======
          self.state = .hasData
          completion(content)
>>>>>>> 0943cc7d
        }
      }
    } else {
      guard let id = content.bookmarkId else { return }
      // For deleting the bookmark, we have to use the original bookmark id
      bookmarksService.destroyBookmark(for: id) { result in
        switch result {
        case .failure(let error):
          Failure
          .fetch(from: "ContentDetailsMC_destroyBookmark", reason: error.localizedDescription)
          .log(additionalParams: nil)
        case .success(_):
<<<<<<< HEAD
          content.bookmark = nil
          content.bookmarked = false
          self.disseminateUpdates(for: content)
=======
          if let index = self.data.firstIndex(where: { $0.id == id }) {
            self.data.remove(at: index)
            content.bookmark = nil
          }
          self.state = .hasData
          completion(content)
>>>>>>> 0943cc7d
        }
      }
    }
  }
  
  private func disseminateUpdates(for content: ContentDetailsModel) {
    guard let dataManager = DataManager.current else { return }
    dataManager.bookmarkContentMC.updateEntryIfItExists(for: content)
    dataManager.libraryContentsMC.updateEntryIfItExists(for: content)
    dataManager.inProgressContentMC.updateEntryIfItExists(for: content)
    dataManager.completedContentMC.updateEntryIfItExists(for: content)
  }
}
<|MERGE_RESOLUTION|>--- conflicted
+++ resolved
@@ -58,14 +58,8 @@
           .log(additionalParams: nil)
         case .success(let bookmark):
           content.bookmark = bookmark
-<<<<<<< HEAD
           content.bookmarked = true
-          
           self.disseminateUpdates(for: content)
-=======
-          self.state = .hasData
-          completion(content)
->>>>>>> 0943cc7d
         }
       }
     } else {
@@ -78,18 +72,9 @@
           .fetch(from: "ContentDetailsMC_destroyBookmark", reason: error.localizedDescription)
           .log(additionalParams: nil)
         case .success(_):
-<<<<<<< HEAD
           content.bookmark = nil
           content.bookmarked = false
           self.disseminateUpdates(for: content)
-=======
-          if let index = self.data.firstIndex(where: { $0.id == id }) {
-            self.data.remove(at: index)
-            content.bookmark = nil
-          }
-          self.state = .hasData
-          completion(content)
->>>>>>> 0943cc7d
         }
       }
     }
