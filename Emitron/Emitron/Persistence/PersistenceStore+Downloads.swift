--- conflicted
+++ resolved
@@ -337,11 +337,7 @@
       }
     }
   }
-<<<<<<< HEAD
-
-=======
-  
->>>>>>> c70d115c
+  
   /// Save the entire graph of models to supprt this ContentDeailsModel
   /// - Parameter contentPersistableState: The model to persist—from the DataCache.
   func persistContentGraph(for contentPersistableState: ContentPersistableState, contentLookup: ContentLookup? = nil) -> Future<Void, Error> {
