--- conflicted
+++ resolved
@@ -79,12 +79,8 @@
           details = content
         }
         
-<<<<<<< HEAD
-      default: break
-=======
       default:
         break
->>>>>>> 90151933
       }
       
       details?.progression = progression
