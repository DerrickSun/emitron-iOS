--- conflicted
+++ resolved
@@ -75,11 +75,7 @@
           
           ContentSummaryView(content: content, dynamicContentViewModel: dynamicContentViewModel)
             .padding([.leading, .trailing], 20)
-<<<<<<< HEAD
-            .padding(.bottom, 37)
             .background(Color.backgroundColor)
-=======
->>>>>>> b32be87e
         }
         .listRowInsets(EdgeInsets())
         .listRowBackground(Color.backgroundColor)
