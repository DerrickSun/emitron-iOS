--- conflicted
+++ resolved
@@ -30,74 +30,6 @@
 import Kingfisher
 import UIKit
 
-<<<<<<< HEAD
-=======
-enum CardViewType: Hashable {
-  case `default`
-  case bookmark
-}
-
-enum ImageType: Hashable {
-  case asset(UIImage)
-  case url(URL)
-}
-
-// Shuold be data model independent, so that we can transform any type of data into the cardViewModel data
-struct CardViewModel: Hashable {
-  let id: Int
-  let title: String
-  let subtitle: String
-  let description: String
-  let imageType: ImageType
-  let footnote: String
-  let type: CardViewType
-  let progress: CGFloat
-  let isPro: Bool
-  let parentContentId: Int
-  let isInCollection: Bool
-}
-
-// Transform data
-extension CardViewModel {
-  static func transform(_ content: ContentDetailsModel, cardViewType: CardViewType) -> CardViewModel? {
-    guard let domainData = DataManager.current?.domainsMC.data else {
-      return nil
-    }
-    
-    let domains = content.domains
-    let contentDomains = domainData.filter { domains.contains($0) }
-    let subtitle = contentDomains.count > 1 ? "Multi-Platform" : contentDomains.first?.name ?? ""
-    
-    
-    var progress: CGFloat = 0
-    if let progression = content.progression {
-      progress = progression.finished ? 1 : CGFloat(progression.percentComplete / 100)
-    }
-    
-    var imageType: ImageType
-    
-    if let imageURL = content.cardArtworkURL {
-      imageType = ImageType.url(imageURL)
-    } else {
-      imageType = ImageType.asset(#imageLiteral(resourceName: "loading"))
-    }
-    
-    let parentContentId: Int
-    if let parentContent = content.parentContentId {
-      parentContentId = parentContent
-    } else {
-      parentContentId = 0
-    }
-    
-    let isInCollection = content.isInCollection
-    
-    let cardModel = CardViewModel(id: content.id, title: content.name, subtitle: subtitle, description: content.description, imageType: imageType, footnote: content.releasedAtDateTimeString, type: cardViewType, progress: progress, isPro: content.professional, parentContentId: parentContentId, isInCollection: isInCollection)
-    
-    return cardModel
-  }
-}
-
->>>>>>> d78ab9c8
 struct CardView: SwiftUI.View {
   private var onRightIconTap: (() -> Void)?
   private var onLeftIconTap: ((Bool) -> Void)?
@@ -123,12 +55,12 @@
         VStack(alignment: .leading, spacing: 0) {
           HStack(alignment: .center) {
             
-<<<<<<< HEAD
             Text(model.name)
               .font(.uiTitle4)
               .lineLimit(2)
               .fixedSize(horizontal: false, vertical: true)
               .padding([.trailing], 15)
+              .foregroundColor(.titleText)
             
             Spacer()
             
@@ -138,35 +70,23 @@
               .onAppear(perform: self.loadImage)
               .transition(.opacity)
               .cornerRadius(6)
-=======
-            Text(model.subtitle)
-              .font(.uiCaption)
-              .lineLimit(nil)
-              .foregroundColor(.contentText)
->>>>>>> d78ab9c8
           }
           .padding([.top], 10)
           
           Text(model.cardViewSubtitle)
             .font(.uiCaption)
-<<<<<<< HEAD
             .lineLimit(nil)
-            .foregroundColor(.battleshipGrey)
+            .foregroundColor(.contentText)
         }
         
         Text(model.description)
           .font(.uiCaption)
           .fixedSize(horizontal: false, vertical: true)
           .lineLimit(2)
-          .foregroundColor(.battleshipGrey)
+          .foregroundColor(.contentText)
         
         
         HStack {
-=======
-            .fixedSize(horizontal: false, vertical: true)
-            .lineLimit(3)
-            .foregroundColor(.contentText)
->>>>>>> d78ab9c8
           
           if model.professional {
             ProTag()
@@ -179,16 +99,12 @@
             Text(model.releasedAtDateTimeString)
               .font(.uiCaption)
               .lineLimit(1)
-<<<<<<< HEAD
-              .foregroundColor(.battleshipGrey)
+              .foregroundColor(.contentText)
           }
           
           Spacer()
           
           HStack(spacing: 18) {
-=======
-              .foregroundColor(.contentText)
->>>>>>> d78ab9c8
             
             bookmarkButton
             
@@ -197,7 +113,6 @@
             }
           }
         }
-<<<<<<< HEAD
         .padding([.top], 20)
       }
       .padding([.trailing, .leading], 15)
@@ -209,33 +124,20 @@
         } else {
           Rectangle()
             .frame(height: 1)
-            .foregroundColor(Color.coolGrey)
+            .foregroundColor(.separator)
             .padding([.top, .bottom], 0)
             .cornerRadius(6)
         }
-=======
-        .padding(15)
-        
-        Spacer()
-        
-        ProgressBarView(progress: model.progress)
-        Rectangle()
-          .frame(height: 1)
-          .foregroundColor(.separator)
->>>>>>> d78ab9c8
       }
       .padding([.trailing, .leading], 15)
       .padding([.top], 10)
     }
-<<<<<<< HEAD
     .cornerRadius(6)
     .padding([.trailing], 32)
     
     // TODO: If we want to get the card + dropshadow design back, uncomment this
     //    .background(Color.white)
     //    .shadow(color: Color.black.opacity(0.05), radius: 1, x: 0, y: 2)
-=======
->>>>>>> d78ab9c8
     
     return AnyView(stack)
   }
@@ -292,23 +194,6 @@
     }
   }
   
-<<<<<<< HEAD
-=======
-  private var proTag: some SwiftUI.View {
-    return
-      ZStack {
-        Rectangle()
-          .foregroundColor(.tagBackground)
-          .cornerRadius(6)
-          .frame(width: 36, height: 22) // ISSUE: Commenting out this line causes the entire app to crash, yay
-
-        Text("PRO")
-          .foregroundColor(.tagForeground)
-          .font(.uiUppercase)
-    }
-  }
-  
->>>>>>> d78ab9c8
   private func download() {
     let success = downloadImageName() != DownloadImageName.inActive
     onLeftIconTap?(success)
