--- conflicted
+++ resolved
@@ -177,39 +177,7 @@
       return AnyView(emptyView)
     }
   }
-<<<<<<< HEAD
-  
-=======
-
-  private var failedView: some View {
-    VStack {
-      headerView
-
-      Spacer()
-
-      Image("emojiCrying")
-        .padding([.bottom], 30)
-
-      Text("Something went wrong.")
-        .font(.uiTitle2)
-        .foregroundColor(.titleText)
-        .multilineTextAlignment(.center)
-        .padding([.leading, .trailing, .bottom], 20)
-
-      Text("Please try again.")
-        .font(.uiLabel)
-        .foregroundColor(.contentText)
-        .multilineTextAlignment(.center)
-        .padding([.leading, .trailing], 20)
-
-      Spacer()
-
-      reloadButton
-        .padding([.leading, .trailing, .bottom], 20)
-    }
-  }
-
->>>>>>> 465fb56d
+
   private var cardTableNavView: some View {
     let guardpost = Guardpost.current
     let user = guardpost.currentUser
@@ -275,7 +243,6 @@
                      onLeftIconTap: onLeftTap,
                      onRightIconTap: onRightTap).environmentObject(self.downloadsMC))
   }
-<<<<<<< HEAD
   
   // ISSUE: To make the status bar the same color as the rest of thee backgrounds, we have to make all of the views into Lists
   private var failedView: some View {
@@ -307,10 +274,7 @@
     }
     .background(Color.backgroundColor)
   }
-  
-=======
-
->>>>>>> 465fb56d
+
   private var emptyView: some View {
     VStack {
       headerView
@@ -318,13 +282,8 @@
       Spacer()
 
       Image(contentScreen.emptyImageName)
-<<<<<<< HEAD
         .padding([.bottom], 30)
-      
-=======
-      .padding([.bottom], 30)
-
->>>>>>> 465fb56d
+
       Text(contentScreen.titleMessage)
         .font(.uiTitle2)
         .foregroundColor(.titleText)
