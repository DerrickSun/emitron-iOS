/// Copyright (c) 2019 Razeware LLC
///
/// Permission is hereby granted, free of charge, to any person obtaining a copy
/// of this software and associated documentation files (the "Software"), to deal
/// in the Software without restriction, including without limitation the rights
/// to use, copy, modify, merge, publish, distribute, sublicense, and/or sell
/// copies of the Software, and to permit persons to whom the Software is
/// furnished to do so, subject to the following conditions:
///
/// The above copyright notice and this permission notice shall be included in
/// all copies or substantial portions of the Software.
///
/// Notwithstanding the foregoing, you may not use, copy, modify, merge, publish,
/// distribute, sublicense, create a derivative work, and/or sell copies of the
/// Software in any work that is designed, intended, or marketed for pedagogical or
/// instructional purposes related to programming, coding, application development,
/// or information technology.  Permission for such use, copying, modification,
/// merger, publication, distribution, sublicensing, creation of derivative works,
/// or sale is expressly withheld.
///
/// THE SOFTWARE IS PROVIDED "AS IS", WITHOUT WARRANTY OF ANY KIND, EXPRESS OR
/// IMPLIED, INCLUDING BUT NOT LIMITED TO THE WARRANTIES OF MERCHANTABILITY,
/// FITNESS FOR A PARTICULAR PURPOSE AND NONINFRINGEMENT. IN NO EVENT SHALL THE
/// AUTHORS OR COPYRIGHT HOLDERS BE LIABLE FOR ANY CLAIM, DAMAGES OR OTHER
/// LIABILITY, WHETHER IN AN ACTION OF CONTRACT, TORT OR OTHERWISE, ARISING FROM,
/// OUT OF OR IN CONNECTION WITH THE SOFTWARE OR THE USE OR OTHER DEALINGS IN
/// THE SOFTWARE.

import SwiftUI

struct ContentListingView: View {

  @State var showHudView: Bool = false
  @State var hudOption: HudOption = .success
  @ObservedObject var contentSummaryMC: ContentSummaryMC
  @ObservedObject var downloadsMC: DownloadsMC
  var content: ContentDetailsModel
  var user: UserModel

  // These should be private
  @State var isPresented = false
  @State var uiImage: UIImage = #imageLiteral(resourceName: "loading")

  var imageRatio: CGFloat = 283/375

  init(content: ContentDetailsModel, user: UserModel, downloadsMC: DownloadsMC) {
    self.content = content
    self.user = user
    self.contentSummaryMC = ContentSummaryMC(guardpost: Guardpost.current, partialContentDetail: content)
    self.downloadsMC = downloadsMC
  }

  private func episodeListing(data: [ContentDetailsModel]) -> some View {
    let onlyContentWithVideoID = data.filter { $0.videoID != nil }
<<<<<<< HEAD
    
    return ForEach(onlyContentWithVideoID, id: \.id) { model in
      // Use Group when you want to add some logic here
//      Group {
//        TextListItemView(contentSummary: model, buttonAction: {
//          // Download
//        })
//          .onTapGesture {
//            self.isPresented = true
//        }
//        .sheet(isPresented: self.$isPresented, onDismiss: {
//          print("Dismissing...")
//        }, content: {
//          NavigationView {
//            Text("Video ID: \(model.videoID!)")
//          }.navigationViewStyle(StackNavigationViewStyle())
//        })
//      }
      NavigationLink(destination:
        VideoView(contentID: model.id,
                  videoID: model.videoID!,
                  user: self.user)
      ) {
        TextListItemView(contentSummary: model, buttonAction: {
          // Download
        })
=======

    return AnyView(ForEach(onlyContentWithVideoID, id: \.id) { model in
      TextListItemView(contentSummary: model, buttonAction: { success in
        if success {
          self.save(for: model)
        } else {
          if self.showHudView {
            self.showHudView.toggle()
          }

          self.hudOption = success ? .success : .error
          self.showHudView = true
        }
      }, downloadsMC: self.downloadsMC)

      .onTapGesture {
        self.isPresented = true
>>>>>>> 5f510894
      }
    }
  }
  
          //Text("Video ID: \(model.videoID!)")
  //        VideoView(contentID: model.id,
  //                  videoID: model.videoID!,
  //                  user: self.user)
  
  private var playButton: AnyView? {
    guard let videoID = contentSummaryMC.data.videoID,
    let contentID = self.contentSummaryMC.data.childContents.first?.id else { return nil }

    return AnyView(Button(action: {
      self.isPresented = true
    }) {

      ZStack {
        Rectangle()
          .frame(maxWidth: 70, maxHeight: 70)
          .foregroundColor(.white)
          .cornerRadius(6)
        Rectangle()
          .frame(maxWidth: 60, maxHeight: 60)
          .foregroundColor(.appBlack)
          .cornerRadius(6)
        Image("materialIconPlay")
          .resizable()
          .frame(width: 40, height: 40)
          .foregroundColor(.white)

      }
      .sheet(isPresented: self.$isPresented) { VideoView(contentID: contentID,
                                                         videoID: videoID,
                                                         user: self.user) }
    })
  }

  var coursesSection: AnyView? {
    let groups = contentSummaryMC.data.groups

    guard contentSummaryMC.data.contentType == .collection else {
      return nil
    }

    let sections = Section {
      Text("Course Episodes")
        .font(.uiTitle2)
        .padding([.top], -5)

      if groups.count > 1 {
        ForEach(groups, id: \.id) { group in

          Section(header: CourseHeaderView(name: group.name, color: .white)
            .background(Color.white)) {
              self.episodeListing(data: group.childContents)
          }
        }
      } else {
        self.episodeListing(data: groups.first!.childContents)
      }
    }

    return AnyView(sections)
  }

  var body: some View {

    let scrollView = GeometryReader { geometry in
      List {
        Section {

          if self.contentSummaryMC.data.professional && !Guardpost.current.currentUser!.isPro {
            self.blurOverlay(for: geometry.size.width)
          } else {
            self.opacityOverlay(for: geometry.size.width)
          }

          ContentSummaryView(callback: { (content, success) in
            if success {
              self.save(for: content)
            } else {
              if self.showHudView {
                self.showHudView.toggle()
              }

              self.hudOption = success ? .success : .error
              self.showHudView = true
            }
          }, downloadsMC: self.downloadsMC, contentSummaryMC: self.contentSummaryMC)
            .padding(20)
        }
        .listRowInsets(EdgeInsets())

        self.courseDetailsSection
      }
      .background(Color.paleGrey)
    }
    .onAppear {
      self.loadImage()
      if self.contentSummaryMC.state != .hasData {
        self.contentSummaryMC.getContentSummary()
      }
    }
<<<<<<< HEAD
    .navigationBarHidden(true)
=======
    .hud(isShowing: $showHudView, hudOption: $hudOption) {
      self.showHudView = false
    }
>>>>>>> 5f510894

    return scrollView
  }

  private func opacityOverlay(for width: CGFloat) -> some View {
    ZStack {
      Image(uiImage: uiImage)
        .resizable()
        .frame(width: width, height: width * imageRatio)
        .transition(.opacity)

      Rectangle()
        .foregroundColor(.appBlack)
        .opacity(0.2)

      playButton
    }
  }

  private func blurOverlay(for width: CGFloat) -> some View {
    ZStack {
      Image(uiImage: uiImage)
        .resizable()
        .frame(width: width, height: width * imageRatio)
        .transition(.opacity)
        .blur(radius: 10)

      Rectangle()
        .foregroundColor(.appBlack)
        .opacity(0.5)
        .blur(radius: 10)

      proView
    }
  }

  private var proView: some View {
    return
      VStack {
        HStack {
          Image("padlock")
            .foregroundColor(.white)
          Text("Pro Course")
            .font(.uiTitle1)
            .foregroundColor(.white)
        }

        Text("To unlock this course visit\nraywenderlich.com/subscription\nfor more information")
          .multilineTextAlignment(.center)
          .font(.uiLabel)
          .foregroundColor(.white)
          .lineLimit(3)
    }
  }

  private var courseDetailsSection: AnyView {
    
    switch contentSummaryMC.state {
    case .failed:
      return AnyView(Text("We have failed"))
    case .hasData:
      return AnyView(coursesSection)
    case .initial, .loading:
      return AnyView(loadingView)
    }
  }

  private var loadingView: some View {
    VStack {
      Spacer()

      Text("Loading...")
        .font(.uiTitle2)
        .foregroundColor(.appBlack)
        .multilineTextAlignment(.center)

      Spacer()
    }
  }

  func loadImage() {
    //TODO: Will be uising Kingfisher for this, for performant caching purposes, but right now just importing the library
    // is causing this file to not compile

    guard let url = contentSummaryMC.data.cardArtworkURL else {
      return
    }

    DispatchQueue.global().async {
      let data = try? Data(contentsOf: url)
      DispatchQueue.main.async {
        if let data = data,
          let img = UIImage(data: data) {
          self.uiImage = img
        }
      }
    }
  }

  private func save(for content: ContentDetailsModel) {
    guard downloadsMC.state != .loading else {
      if self.showHudView {
        // dismiss hud currently showing
        self.showHudView.toggle()
      }

      self.hudOption = .error
      self.showHudView = true
      return
    }

    guard !downloadsMC.data.contains(where: { $0.content.id == content.id }) else {
      if self.showHudView {
        // dismiss hud currently showing
        self.showHudView.toggle()
      }

      self.hudOption = .error
      self.showHudView = true
      return
    }
    
    if content.isInCollection {
      self.downloadsMC.saveCollection(with: content)
    } else {
      self.downloadsMC.saveDownload(with: content)
    }
    
    self.downloadsMC.callback = { success in
      if self.showHudView {
        // dismiss hud currently showing
        self.showHudView.toggle()
      }

      self.hudOption = success ? .success : .error
      self.showHudView = true
    }
  }
}<|MERGE_RESOLUTION|>--- conflicted
+++ resolved
@@ -29,92 +29,85 @@
 import SwiftUI
 
 struct ContentListingView: View {
-
+  
   @State var showHudView: Bool = false
   @State var hudOption: HudOption = .success
   @ObservedObject var contentSummaryMC: ContentSummaryMC
   @ObservedObject var downloadsMC: DownloadsMC
   var content: ContentDetailsModel
   var user: UserModel
-
+  
   // These should be private
   @State var isPresented = false
   @State var uiImage: UIImage = #imageLiteral(resourceName: "loading")
-
+  
   var imageRatio: CGFloat = 283/375
-
+  
   init(content: ContentDetailsModel, user: UserModel, downloadsMC: DownloadsMC) {
     self.content = content
     self.user = user
     self.contentSummaryMC = ContentSummaryMC(guardpost: Guardpost.current, partialContentDetail: content)
     self.downloadsMC = downloadsMC
   }
-
+  
   private func episodeListing(data: [ContentDetailsModel]) -> some View {
     let onlyContentWithVideoID = data.filter { $0.videoID != nil }
-<<<<<<< HEAD
     
     return ForEach(onlyContentWithVideoID, id: \.id) { model in
       // Use Group when you want to add some logic here
-//      Group {
-//        TextListItemView(contentSummary: model, buttonAction: {
-//          // Download
-//        })
-//          .onTapGesture {
-//            self.isPresented = true
-//        }
-//        .sheet(isPresented: self.$isPresented, onDismiss: {
-//          print("Dismissing...")
-//        }, content: {
-//          NavigationView {
-//            Text("Video ID: \(model.videoID!)")
-//          }.navigationViewStyle(StackNavigationViewStyle())
-//        })
-//      }
+      //      Group {
+      //        TextListItemView(contentSummary: model, buttonAction: {
+      //          // Download
+      //        })
+      //          .onTapGesture {
+      //            self.isPresented = true
+      //        }
+      //        .sheet(isPresented: self.$isPresented, onDismiss: {
+      //          print("Dismissing...")
+      //        }, content: {
+      //          NavigationView {
+      //            Text("Video ID: \(model.videoID!)")
+      //          }.navigationViewStyle(StackNavigationViewStyle())
+      //        })
+      //      }
       NavigationLink(destination:
         VideoView(contentID: model.id,
                   videoID: model.videoID!,
                   user: self.user)
       ) {
-        TextListItemView(contentSummary: model, buttonAction: {
-          // Download
-        })
-=======
-
-    return AnyView(ForEach(onlyContentWithVideoID, id: \.id) { model in
-      TextListItemView(contentSummary: model, buttonAction: { success in
-        if success {
-          self.save(for: model)
-        } else {
-          if self.showHudView {
-            self.showHudView.toggle()
+        TextListItemView(contentSummary: model, buttonAction: { success in
+          if success {
+            self.save(for: model)
+          } else {
+            if self.showHudView {
+              self.showHudView.toggle()
+            }
+            
+            self.hudOption = success ? .success : .error
+            self.showHudView = true
           }
-
-          self.hudOption = success ? .success : .error
-          self.showHudView = true
-        }
-      }, downloadsMC: self.downloadsMC)
-
-      .onTapGesture {
-        self.isPresented = true
->>>>>>> 5f510894
-      }
-    }
-  }
-  
-          //Text("Video ID: \(model.videoID!)")
+        }, downloadsMC: self.downloadsMC)
+          
+          .onTapGesture {
+            self.isPresented = true
+        }
+      }
+    }
+  }
+  
+  //Text("Video ID: \(model.videoID!)")
   //        VideoView(contentID: model.id,
   //                  videoID: model.videoID!,
   //                  user: self.user)
   
   private var playButton: AnyView? {
     guard let videoID = contentSummaryMC.data.videoID,
-    let contentID = self.contentSummaryMC.data.childContents.first?.id else { return nil }
-
+      let contentID = self.contentSummaryMC.data.childContents.first?.id else { return nil }
+    
     return AnyView(Button(action: {
       self.isPresented = true
     }) {
-
+      
       ZStack {
         Rectangle()
           .frame(maxWidth: 70, maxHeight: 70)
@@ -128,29 +121,29 @@
           .resizable()
           .frame(width: 40, height: 40)
           .foregroundColor(.white)
-
+        
       }
       .sheet(isPresented: self.$isPresented) { VideoView(contentID: contentID,
                                                          videoID: videoID,
                                                          user: self.user) }
     })
   }
-
+  
   var coursesSection: AnyView? {
     let groups = contentSummaryMC.data.groups
-
+    
     guard contentSummaryMC.data.contentType == .collection else {
       return nil
     }
-
+    
     let sections = Section {
       Text("Course Episodes")
         .font(.uiTitle2)
         .padding([.top], -5)
-
+      
       if groups.count > 1 {
         ForEach(groups, id: \.id) { group in
-
+          
           Section(header: CourseHeaderView(name: group.name, color: .white)
             .background(Color.white)) {
               self.episodeListing(data: group.childContents)
@@ -160,22 +153,22 @@
         self.episodeListing(data: groups.first!.childContents)
       }
     }
-
+    
     return AnyView(sections)
   }
-
+  
   var body: some View {
-
+    
     let scrollView = GeometryReader { geometry in
       List {
         Section {
-
+          
           if self.contentSummaryMC.data.professional && !Guardpost.current.currentUser!.isPro {
             self.blurOverlay(for: geometry.size.width)
           } else {
             self.opacityOverlay(for: geometry.size.width)
           }
-
+          
           ContentSummaryView(callback: { (content, success) in
             if success {
               self.save(for: content)
@@ -183,7 +176,7 @@
               if self.showHudView {
                 self.showHudView.toggle()
               }
-
+              
               self.hudOption = success ? .success : .error
               self.showHudView = true
             }
@@ -191,7 +184,7 @@
             .padding(20)
         }
         .listRowInsets(EdgeInsets())
-
+        
         self.courseDetailsSection
       }
       .background(Color.paleGrey)
@@ -202,32 +195,29 @@
         self.contentSummaryMC.getContentSummary()
       }
     }
-<<<<<<< HEAD
-    .navigationBarHidden(true)
-=======
-    .hud(isShowing: $showHudView, hudOption: $hudOption) {
-      self.showHudView = false
-    }
->>>>>>> 5f510894
-
+      .navigationBarHidden(true)
+      .hud(isShowing: $showHudView, hudOption: $hudOption) {
+        self.showHudView = false
+      }
+    
     return scrollView
   }
-
+  
   private func opacityOverlay(for width: CGFloat) -> some View {
     ZStack {
       Image(uiImage: uiImage)
         .resizable()
         .frame(width: width, height: width * imageRatio)
         .transition(.opacity)
-
+      
       Rectangle()
         .foregroundColor(.appBlack)
         .opacity(0.2)
-
+      
       playButton
     }
   }
-
+  
   private func blurOverlay(for width: CGFloat) -> some View {
     ZStack {
       Image(uiImage: uiImage)
@@ -235,16 +225,16 @@
         .frame(width: width, height: width * imageRatio)
         .transition(.opacity)
         .blur(radius: 10)
-
+      
       Rectangle()
         .foregroundColor(.appBlack)
         .opacity(0.5)
         .blur(radius: 10)
-
+      
       proView
     }
   }
-
+  
   private var proView: some View {
     return
       VStack {
@@ -255,7 +245,7 @@
             .font(.uiTitle1)
             .foregroundColor(.white)
         }
-
+        
         Text("To unlock this course visit\nraywenderlich.com/subscription\nfor more information")
           .multilineTextAlignment(.center)
           .font(.uiLabel)
@@ -263,7 +253,7 @@
           .lineLimit(3)
     }
   }
-
+  
   private var courseDetailsSection: AnyView {
     
     switch contentSummaryMC.state {
@@ -275,28 +265,28 @@
       return AnyView(loadingView)
     }
   }
-
+  
   private var loadingView: some View {
     VStack {
       Spacer()
-
+      
       Text("Loading...")
         .font(.uiTitle2)
         .foregroundColor(.appBlack)
         .multilineTextAlignment(.center)
-
+      
       Spacer()
     }
   }
-
+  
   func loadImage() {
     //TODO: Will be uising Kingfisher for this, for performant caching purposes, but right now just importing the library
     // is causing this file to not compile
-
+    
     guard let url = contentSummaryMC.data.cardArtworkURL else {
       return
     }
-
+    
     DispatchQueue.global().async {
       let data = try? Data(contentsOf: url)
       DispatchQueue.main.async {
@@ -307,25 +297,25 @@
       }
     }
   }
-
+  
   private func save(for content: ContentDetailsModel) {
     guard downloadsMC.state != .loading else {
       if self.showHudView {
         // dismiss hud currently showing
         self.showHudView.toggle()
       }
-
+      
       self.hudOption = .error
       self.showHudView = true
       return
     }
-
+    
     guard !downloadsMC.data.contains(where: { $0.content.id == content.id }) else {
       if self.showHudView {
         // dismiss hud currently showing
         self.showHudView.toggle()
       }
-
+      
       self.hudOption = .error
       self.showHudView = true
       return
@@ -342,7 +332,7 @@
         // dismiss hud currently showing
         self.showHudView.toggle()
       }
-
+      
       self.hudOption = success ? .success : .error
       self.showHudView = true
     }
