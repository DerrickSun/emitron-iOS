--- conflicted
+++ resolved
@@ -80,12 +80,8 @@
             .padding([.bottom], 37)
         }
         .listRowInsets(EdgeInsets())
-<<<<<<< HEAD
-        
-=======
         .listRowBackground(Color.backgroundColor)
 
->>>>>>> d78ab9c8
         self.courseDetailsSection
       }
     }
@@ -98,7 +94,7 @@
           self.refreshContentDetails()
         }) {
           Image(systemName: "arrow.clockwise")
-            .foregroundColor(.battleshipGrey)
+            .foregroundColor(.iconButton)
         }
     })
       .hud(isShowing: $showHudView, hudOption: $hudOption) {
